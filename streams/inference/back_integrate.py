# coding: utf-8

""" Contains likelihood function specific to back-integration and
    the Rewinder
"""

from __future__ import division, print_function

__author__ = "adrn <adrn@astro.columbia.edu>"

# Standard library
import os, sys

# Third-party
import numpy as np
import astropy.units as u

# Project
from ..coordinates import _hel_to_gc, _gc_to_hel
from ..dynamics import Particle
from ..integrate import LeapfrogIntegrator

__all__ = ["back_integration_likelihood"]


def xyz_sph_jac(hel):
    l,b,d,mul,mub,vr = hel.T
    cosl, sinl = np.cos(l), np.sin(l)
    cosb, sinb = np.cos(b), np.sin(b)

    Rsun = 8.
    dtmnt = d**2*(Rsun**2*cosb + Rsun*d*sinb**2*cosl - 2*Rsun*d*cosl + d**2*sinb**4*cosb - d**2*cosb**5 + 2*d**2*cosb**3)*cosb
    deet = np.log(np.abs(dtmnt))
    return deet

def back_integration_likelihood(t1, t2, dt, potential, p_hel, s_hel,
                                tub, s_mass, s_vdisp):

    p_gc = _hel_to_gc(p_hel)
    s_gc = _hel_to_gc(s_hel)

    gc = np.vstack((s_gc,p_gc)).copy()
    acc = np.zeros_like(gc[:,:3])
    integrator = LeapfrogIntegrator(potential._acceleration_at,
                                    np.array(gc[:,:3]), np.array(gc[:,3:]),
                                    args=(gc.shape[0], acc))

    times, rs, vs = integrator.run(t1=t1, t2=t2, dt=dt)

    s_orbit = np.vstack((rs[:,0][:,np.newaxis].T, vs[:,0][:,np.newaxis].T)).T
    p_orbits = np.vstack((rs[:,1:].T, vs[:,1:].T)).T

    # These are the unbinding time indices for each particle
    t_idx = np.array([np.argmin(np.fabs(times - t)) for t in tub])

    # get back 6D positions for stars and satellite at tub
    # p_x = np.array([p_orbits[jj,ii] for ii,jj in enumerate(t_idx)])
    # s_x = np.array([s_orbit[jj,0] for jj in t_idx])
    # rel_x = p_x-s_x

    # p_x_hel = _gc_to_hel(p_x)
    # jac1 = xyz_sph_jac(p_x_hel)

<<<<<<< HEAD
    # r_tide = potential._tidal_radius(2.5e8, s_x)#*1.6
    #v_esc = potential._escape_velocity(2.5e8, r_tide=r_tide)
    v_disp = 0.017198632325
=======
    r_tide = potential._tidal_radius(s_mass, s_x)
>>>>>>> 7ba2d968

    r_tide = potential._tidal_radius(2.5e8, s_orbit)
    p_x_hel = _gc_to_hel(p_orbits)
    jac1 = xyz_sph_jac(p_x_hel).T
    rel_x = p_orbits - s_orbit

    R = np.sqrt(np.sum(rel_x[...,:3]**2, axis=-1))
    V = np.sqrt(np.sum(rel_x[...,3:]**2, axis=-1))
    lnR = np.log(R)
    lnV = np.log(V)

    sigma_r = 0.55
    mu_r = np.log(r_tide)
    r_term = -0.5*(np.log(sigma_r**2*R) + ((lnR-mu_r)/sigma_r)**2)

    sigma_v = 0.8
    mu_v = np.log(s_vdisp)
    v_term = -0.5*(np.log(sigma_v**2*V) + ((lnV-mu_v)/sigma_v)**2)

<<<<<<< HEAD
    ##
    ll = r_term + v_term + jac1
    return np.sum(ll, axis=0) / ll.shape[0]
    ##

    return r_term + v_term + jac1
=======
    return r_term + v_term + jac1 - np.log(R**3) - np.log(V**3)
>>>>>>> 7ba2d968
<|MERGE_RESOLUTION|>--- conflicted
+++ resolved
@@ -61,13 +61,7 @@
     # p_x_hel = _gc_to_hel(p_x)
     # jac1 = xyz_sph_jac(p_x_hel)
 
-<<<<<<< HEAD
-    # r_tide = potential._tidal_radius(2.5e8, s_x)#*1.6
-    #v_esc = potential._escape_velocity(2.5e8, r_tide=r_tide)
-    v_disp = 0.017198632325
-=======
     r_tide = potential._tidal_radius(s_mass, s_x)
->>>>>>> 7ba2d968
 
     r_tide = potential._tidal_radius(2.5e8, s_orbit)
     p_x_hel = _gc_to_hel(p_orbits)
@@ -87,13 +81,4 @@
     mu_v = np.log(s_vdisp)
     v_term = -0.5*(np.log(sigma_v**2*V) + ((lnV-mu_v)/sigma_v)**2)
 
-<<<<<<< HEAD
-    ##
-    ll = r_term + v_term + jac1
-    return np.sum(ll, axis=0) / ll.shape[0]
-    ##
-
-    return r_term + v_term + jac1
-=======
-    return r_term + v_term + jac1 - np.log(R**3) - np.log(V**3)
->>>>>>> 7ba2d968
+    return r_term + v_term + jac1 - np.log(R**3) - np.log(V**3)