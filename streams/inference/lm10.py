# coding: utf-8

""" Contains priors and likelihood functions for inferring parameters of
    the Logarithmic potential using back integration.
"""

from __future__ import division, print_function

__author__ = "adrn <adrn@astro.columbia.edu>"

# Standard library
import os, sys
import math

# Third-party
import numpy as np
import astropy.units as u

from ..inference import generalized_variance
from ..potential.lm10 import LawMajewski2010, true_params, param_units
from ..dynamics import OrbitCollection
from ..integrate.satellite_particles import SatelliteParticleIntegrator

__all__ = ["ln_posterior", "ln_likelihood"]

# Parameter ranges to initialize the walkers over
# v_halo range comes from 5E11 < M < 5E12, current range of MW mass @ 200 kpc
param_ranges = dict(v_halo=((100.*u.km/u.s).to(u.kpc/u.Myr).value,
                            (330.*u.km/u.s).to(u.kpc/u.Myr).value),
                    q1=(1.,2.),
                    q2=(0.5,1.5),
                    qz=(1.0,2.),
                    phi=(np.pi/4, 3*np.pi/4),
                    r_halo=(8,20)) # kpc

def ln_p_qz(qz):
    """ Flat prior on vertical (z) axis flattening parameter. """
    lo,hi = param_ranges["qz"]
    
    if qz <= lo or qz >= hi:
        return -np.inf
    else:
        return 0.

def ln_p_q1(q1):
    """ Flat prior on x-axis flattening parameter. """
    lo,hi = param_ranges["q1"]
    
    if q1 <= lo or q1 >= hi:
        return -np.inf
    else:
        return 0.

def ln_p_q2(q2):
    """ Flat prior on y-axis flattening parameter. """
    lo,hi = param_ranges["q2"]
    
    if q2 <= lo or q2 >= hi:
        return -np.inf
    else:
        return 0.

def ln_p_v_halo(v):
    """ Flat prior on mass of the halo (v_halo). The range imposed is 
        roughly a halo mass between 10^10 and 10^12 M_sun at 200 kpc.
    """
    lo,hi = param_ranges["v_halo"]
    
    if v <= lo or v >= hi:
        return -np.inf
    else:
        return 0.

def ln_p_phi(phi):
    """ Flat prior on orientation angle between DM halo and disk. """
    lo,hi = param_ranges["phi"]
    
    if phi < lo or phi > hi:
        return -np.inf
    else:
        return 0.

def ln_p_r_halo(r_halo):
    """ Flat prior on halo concentration parameter. """
    lo,hi = param_ranges["r_halo"]
    
    if r_halo < lo or r_halo > hi:
        return -np.inf
    else:
        return 0.

def ln_prior(p, param_names):
    """ Joint prior over all parameters. """
    
    sum = 0.
    for ii,param in enumerate(param_names):
        f = globals()["ln_p_{0}".format(param)]
        sum += f(p[ii])
    
    return sum

def timestep(r, v):
    R_orbit = math.sqrt(r[0,0]*r[0,0] + r[0,1]*r[0,1] + r[0,2]*r[0,2])
    dt = -0.18*R_orbit + 0.8
    
    if abs(dt) < 1:
        return -1
    
    return dt

def objective(potential, satellite_orbit, particle_orbits):
    """ This is a new objective function, motivated by the fact that what 
        I was doing before doesn't really make sense...
    """
    
    # get numbers for any relevant loops below
    Ntimesteps, Nparticles, Ndim = particle_orbits._r.shape
    
    r_tide = potential._tidal_radius(m=satellite_orbit._m,
                                     r=satellite_orbit._r)
    v_esc = potential._escape_velocity(m=satellite_orbit._m,
                                       r_tide=r_tide)
    r_tide = r_tide[:,:,np.newaxis]
    v_esc = v_esc[:,:,np.newaxis]
    
    # compute relative, normalized coordinates and then phase-space distance
    R = particle_orbits._r - satellite_orbit._r
    V = particle_orbits._v - satellite_orbit._v
    Q = R / r_tide
    P = V / v_esc
    D_ps = np.sqrt(np.sum(Q**2, axis=-1) + np.sum(P**2, axis=-1))
    
    # velocity dispersion from measuring the dispersion of the still-bound
    #   particles from LM10
    v_disp = 0.0133 # kpc/Myr
    
    # Find the index of the time of the minimum D_ps for each particle
    min_time_idx = D_ps.argmin(axis=0)
    cov = np.zeros((6,6))
    b = np.vstack((R.T, V.T)).T
    for ii in range(Nparticles):
        idx = min_time_idx[ii]
        r_disp = np.squeeze(r_tide[idx])
        c = b[idx,ii] / np.array([r_disp]*3+[v_disp]*3)
        cov += np.outer(c, c.T)
    cov /= Nparticles
    
    eig_vals = np.linalg.eigvals(cov)
    return np.sum(eig_vals)
    
'''
def objective(potential, satellite_orbit, particle_orbits):
    """ This is a new objective function, motivated by the fact that what 
        I was doing before doesn't really make sense...
    """
    
    # get numbers for any relevant loops below
    Ntimesteps, Nparticles, Ndim = particle_orbits._r.shape
    
    r_tide = potential._tidal_radius(m=satellite_orbit._m,
                                     r=satellite_orbit._r)
    v_esc = potential._escape_velocity(m=satellite_orbit._m,
                                       r_tide=r_tide)
    r_tide = r_tide[:,:,np.newaxis]
    v_esc = v_esc[:,:,np.newaxis]
    
    # compute relative, normalized coordinates and then phase-space distance
    R = particle_orbits._r - satellite_orbit._r
    V = particle_orbits._v - satellite_orbit._v
    Q = R / r_tide
    P = V / v_esc
    D_ps = np.sqrt(np.sum(Q**2, axis=-1) + np.sum(P**2, axis=-1))
    
    # Find the index of the time of the minimum D_ps for each particle
    min_time_idx = D_ps.argmin(axis=0)
    cov = np.zeros((6,6))
    b = np.vstack((R.T, V.T)).T
    for ii in range(Nparticles):
        idx = min_time_idx[ii]
        r_t = np.squeeze(r_tide[idx])
        v_e = np.squeeze(v_esc[idx])
        cov += np.outer(b[idx,ii], b[idx,ii].T)
    cov /= Nparticles
    
    # velocity dispersion from measuring the dispersion of the still-bound
    #   particles from LM10
<<<<<<< HEAD
    r_disp = np.squeeze(r_tide)
=======
>>>>>>> 52675926
    v_disp = 0.0133 # kpc/Myr
    eig_vals = np.linalg.eigvals(cov) / np.array([r_tide]*3+[v_disp]*3)**2
    
    return np.sum(eig_vals)
'''

def ln_likelihood(p, param_names, particles, satellite, t1, t2, resolution):
    """ Evaluate the likelihood function for a given set of halo 
        parameters.
    """
    halo_params = dict(zip(param_names, p))
    
    # LawMajewski2010 contains a disk, bulge, and logarithmic halo 
    lm10 = LawMajewski2010(**halo_params)
    v_halo = lm10["halo"]._parameters["v_halo"]
    
    integrator = SatelliteParticleIntegrator(lm10, satellite, particles)
    
    # not adaptive: s_orbit,p_orbits = integrator.run(t1=t1, t2=t2, dt=-1.)
    #s_orbit,p_orbits = integrator.run(t1=t1, t2=t2, dt=-1.)
    
    s_orbit,p_orbits = integrator.run(timestep_func=timestep,
                                      timestep_args=(),
                                      resolution=resolution,
                                      t1=t1, t2=t2)
    
    return -objective(lm10, satellite_orbit=s_orbit, particle_orbits=p_orbits)

def ln_posterior(p, *args):
    param_names, particles, satellite, t1, t2, resolution = args
    return ln_prior(p, param_names) + ln_likelihood(p, *args)<|MERGE_RESOLUTION|>--- conflicted
+++ resolved
@@ -145,54 +145,8 @@
         cov += np.outer(c, c.T)
     cov /= Nparticles
     
-    eig_vals = np.linalg.eigvals(cov)
-    return np.sum(eig_vals)
-    
-'''
-def objective(potential, satellite_orbit, particle_orbits):
-    """ This is a new objective function, motivated by the fact that what 
-        I was doing before doesn't really make sense...
-    """
-    
-    # get numbers for any relevant loops below
-    Ntimesteps, Nparticles, Ndim = particle_orbits._r.shape
-    
-    r_tide = potential._tidal_radius(m=satellite_orbit._m,
-                                     r=satellite_orbit._r)
-    v_esc = potential._escape_velocity(m=satellite_orbit._m,
-                                       r_tide=r_tide)
-    r_tide = r_tide[:,:,np.newaxis]
-    v_esc = v_esc[:,:,np.newaxis]
-    
-    # compute relative, normalized coordinates and then phase-space distance
-    R = particle_orbits._r - satellite_orbit._r
-    V = particle_orbits._v - satellite_orbit._v
-    Q = R / r_tide
-    P = V / v_esc
-    D_ps = np.sqrt(np.sum(Q**2, axis=-1) + np.sum(P**2, axis=-1))
-    
-    # Find the index of the time of the minimum D_ps for each particle
-    min_time_idx = D_ps.argmin(axis=0)
-    cov = np.zeros((6,6))
-    b = np.vstack((R.T, V.T)).T
-    for ii in range(Nparticles):
-        idx = min_time_idx[ii]
-        r_t = np.squeeze(r_tide[idx])
-        v_e = np.squeeze(v_esc[idx])
-        cov += np.outer(b[idx,ii], b[idx,ii].T)
-    cov /= Nparticles
-    
-    # velocity dispersion from measuring the dispersion of the still-bound
-    #   particles from LM10
-<<<<<<< HEAD
-    r_disp = np.squeeze(r_tide)
-=======
->>>>>>> 52675926
-    v_disp = 0.0133 # kpc/Myr
-    eig_vals = np.linalg.eigvals(cov) / np.array([r_tide]*3+[v_disp]*3)**2
-    
-    return np.sum(eig_vals)
-'''
+    sign,logdet = np.linalg.slogdet(cov)
+    return logdet
 
 def ln_likelihood(p, param_names, particles, satellite, t1, t2, resolution):
     """ Evaluate the likelihood function for a given set of halo 
