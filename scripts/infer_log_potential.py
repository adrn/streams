--- conflicted
+++ resolved
@@ -178,7 +178,6 @@
             # Plot the positions of the particles in galactic XYZ coordinates
             if config["observational_errors"]:
                 fig,axes = pre_error_particles.plot_r("xyz",
-<<<<<<< HEAD
                                         subplots_kwargs=dict(figsize=(12,12)),
                                         scatter_kwargs={"alpha":0.75,"c":"k"})
                 particles.plot_r("xyz", axes=axes, scatter_kwargs={"alpha":0.75,
@@ -186,18 +185,11 @@
             else:
                 fig,axes = particles.plot_r("xyz", scatter_kwargs={"alpha":0.75,
                                                                    "c":"k"})
-=======
-                                        subplots_kwargs=dict(figsize=(16,16)),
-                                        scatter_kwargs={"c":"k"})
-                particles.plot_r("xyz", axes=axes, scatter_kwargs={"c":"#CA0020"})
-            else:
-                fig,axes = particles.plot_r("xyz", scatter_kwargs={"c":"#CA0020"})
->>>>>>> a65c256d
+
             fig.savefig(os.path.join(path, "positions.png"))
             
             if config["observational_errors"]:
                 fig,axes = pre_error_particles.plot_v(['vx','vy','vz'],
-<<<<<<< HEAD
                                         subplots_kwargs=dict(figsize=(12,12)),
                                         scatter_kwargs={"alpha":0.75,"c":"k"})
                 particles.plot_v(['vx','vy','vz'], axes=axes, 
@@ -205,13 +197,7 @@
             else:
                 fig,axes = particles.plot_v(['vx','vy','vz'], 
                                             scatter_kwargs={"alpha":0.75, "c":"k"})
-=======
-                                        subplots_kwargs=dict(figsize=(16,16)),
-                                        scatter_kwargs={"c":"k"})
-                particles.plot_v(['vx','vy','vz'], axes=axes, scatter_kwargs={"c":"#CA0020"})
-            else:
-                fig,axes = particles.plot_v(['vx','vy','vz'], scatter_kwargs={"c":"#CA0020"})
->>>>>>> a65c256d
+
             fig.savefig(os.path.join(path, "velocities.png"))
             
             # write the sampler to a pickle file
