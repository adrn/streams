--- conflicted
+++ resolved
@@ -159,12 +159,8 @@
         logging.basicConfig(level=logging.INFO)
 
     # TODO: class kwargs
-<<<<<<< HEAD
-    #        particle_error_model=gaia_spitzer_errors, satellite_error_model=None,
-=======
     # particle_error_model=gaia_spitzer_errors, satellite_error_model=gaia_spitzer_errors,
     # particle_error_model=gaia_spitzer_errors, satellite_error_model=None,
->>>>>>> d071117f
     observe_simulation(args.class_name,
         selection_expr=args.expr, N=args.N, output_file=args.output_file,
         overwrite=args.overwrite, seed=args.seed, class_kwargs=dict(mass="2.5e8"))