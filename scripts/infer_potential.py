--- conflicted
+++ resolved
@@ -201,13 +201,8 @@
         # HACK
         tp = d["true_particles"]
         prior = LogNormalBoundedPrior(lo, hi,
-<<<<<<< HEAD
-                                      mu=particles.tub,
+                                      mu=tp.tub,
                                       sigma=[25]*particles.nparticles)
-=======
-                                      mu=tp.tub,
-                                      sigma=[25]*N)
->>>>>>> 831c9484
 
         model_parameters.append(ModelParameter(target=particles,
                                                attr="tub",
