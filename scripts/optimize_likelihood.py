--- conflicted
+++ resolved
@@ -10,6 +10,7 @@
 import os, sys
 
 # Third-party
+import matplotlib.pyplot as plt
 import numpy as np
 from scipy.optimize import fmin_l_bfgs_b
 
@@ -18,28 +19,53 @@
 from streams.inference import generalized_variance
 from streams.inference.lm10 import ln_likelihood, ln_posterior
 
+posterior = lambda *args,**kwargs: -np.exp(ln_posterior(*args,**kwargs))
+
+np.random.seed(42)
 t1,t2 = time()
 particles = particles_today(N=100, expr="(Pcol>0) & (Pcol<7) & (abs(Lmflag)==1)")
 satellite = satellite_today()
 
-'''
-print("read in particles, starting posterior calculation")
+params = ['qz']
+param_initial = dict(q1=1.4,
+                     qz=1.4,
+                     phi=1.3)
+param_ranges = dict(q1=(1.25,1.45),
+                    qz=(1.25,1.45),
+                    phi=(1.6,1.8))
 
-for val in np.linspace(1.2,1.5,10):
-    print(val, ln_posterior([val], ['qz'], particles, satellite, t1, t2, 3.))
-'''
+Nbins = 25
 
 print("attempting minimization")
-x0 = fmin_l_bfgs_b(lambda *args,**kwargs: -ln_posterior(*args,**kwargs),
-                  x0=[1.21, 1.21, 1.6],
-                  args=(['q1', 'qz', 'phi'], particles, satellite, t1, t2, 3.),
-                  bounds=[(1.2,1.4),(1.2,1.4),(1.6,1.8)],
-                  approx_grad=True,
-                  epsilon=1E-3,
-<<<<<<< HEAD
-                  factr=1E8)
-=======
-                  factr=1E9)
->>>>>>> ad085bda
+ret = fmin_l_bfgs_b(posterior,
+                    x0=[param_initial[p] for p in params],
+                    args=(params, particles, satellite, t1, t2, 3.),
+                    bounds=[param_ranges[p] for p in params],
+                    approx_grad=True,
+                    epsilon=1E-4,
+                    factr=1E8)
 
-print(x0)+x0 = ret[0]
+print("minimized params: {0}".format(x0))
+print(ret)
+
+#sys.exit(0)
+
+fig,axes = plt.subplots(len(params),1,figsize=(8,5*len(params)))
+if len(params) == 1:
+    axes = [axes]
+    x0 = [x0]
+
+for ii,p in enumerate(params):
+    p_vals = np.linspace(param_ranges[p][0],
+                         param_ranges[p][1],
+                         Nbins)
+    
+    post_vals = []
+    for val in p_vals:
+        post_vals.append(posterior([val], [p], particles, satellite, t1, t2, 3.))
+    
+    axes[ii].plot(p_vals, post_vals)
+    axes[ii].axvline(x0[ii], color='r')
+
+plt.savefig("plots/optimize.png")