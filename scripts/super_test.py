--- conflicted
+++ resolved
@@ -55,15 +55,9 @@
     nburn=500,
     niter=25,
     nsteps_per_iter=1000,
-<<<<<<< HEAD
-    nsteps_final=2000,
-    nparticles=128,
-    nwalkers=1024,
-=======
     nsteps_final=5000,
     nparticles=5,
     nwalkers=512,
->>>>>>> f9ee7669
     potential_params=["q1","qz","v_halo","phi"],
     infer_tub=True,
     infer_particles=True,
