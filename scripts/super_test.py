--- conflicted
+++ resolved
@@ -51,17 +51,11 @@
 ##################################################
 default_config = dict(
     save_path="/tmp/",
-<<<<<<< HEAD
-    nburn=0,
-    nsteps=25,
-    nparticles=5,
-    nwalkers=64,
-=======
     nburn=500,
+    niterations=500,
     nsteps=1000,
     nparticles=8,
     nwalkers=512,
->>>>>>> 499177fb
     potential_params=["q1","qz","v_halo","phi"],
     infer_tub=True,
     infer_particles=True,
