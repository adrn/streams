--- conflicted
+++ resolved
@@ -456,10 +456,6 @@
         # for ii in range(nwalkers):
         #     p0[ii,jj:] = np.random.normal(np.ravel(d["true_particles"]._X[:nparticles]),
         #                                   np.ravel(particles_hel_err)*0.01)
-<<<<<<< HEAD
-=======
-        ### ### ### ### ### ### ### ### ### ### ### ### ### ### ### ###
->>>>>>> e69d6cdc
         ### ### ### ### ### ### ### ### ### ### ### ### ### ### ### ###
 
         logger.debug("p0 shape: {}".format(p0.shape))
@@ -540,7 +536,7 @@
         fig.savefig(os.path.join(path, "potential_posterior.png"))
         plt.close('all')
         ix1 = ix2
-    
+
     chain_nwalkers,chain_nsteps,op = chain.shape
     tub_chain = None
     if infer_tub_tf:
