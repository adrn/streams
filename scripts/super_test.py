#!/vega/astro/users/amp2217/yt-x86_64/bin/python
# coding: utf-8

""" Script for using the Rewinder to infer the Galactic host potential """

from __future__ import division, print_function

__author__ = "adrn <adrn@astro.columbia.edu>"

# Standard library
import os, sys
import time
import gc
import copy
import logging
import multiprocessing
from collections import defaultdict

# Third-party
import astropy.units as u
from astropy.utils.console import color_print
import emcee
import h5py
import matplotlib.pyplot as plt
import numpy as np
np.seterr(all="ignore")
import scipy
scipy.seterr(all="ignore")
import triangle
import yaml

try:
    from emcee.utils import MPIPool
except ImportError:
    color_print("Failed to import MPIPool from emcee! MPI functionality "
                "won't work.", "yellow")

# Project
from streams import usys
from streams.coordinates.frame import heliocentric, galactocentric
from streams.dynamics import Particle, Orbit, ObservedParticle
from streams.inference import *
import streams.io as io
from streams.observation.gaia import gaia_spitzer_errors
import streams.potential as sp
from streams.util import _parse_quantity, make_path, print_options

from streams.coordinates import _hel_to_gc, _gc_to_hel
from streams.integrate import LeapfrogIntegrator

global pool
pool = None

# Create logger
logger = logging.getLogger(__name__)

hel_units = [u.radian,u.radian,u.kpc,u.radian/u.Myr,u.radian/u.Myr,u.kpc/u.Myr]

def get_pool(mpi=False, threads=None):
    """ Get a pool object to pass to emcee for parallel processing.
        If mpi is False and threads is None, pool is None.

        Parameters
        ----------
        mpi : bool
            Use MPI or not. If specified, ignores the threads kwarg.
        threads : int (optional)
            If mpi is False and threads is specified, use a Python
            multiprocessing pool with the specified number of threads.
    """
    # This needs to go here so I don't read in the particle file N times!!
    # get a pool object given the configuration parameters
    if mpi:
        # Initialize the MPI pool
        pool = MPIPool()

        # Make sure the thread we're running on is the master
        if not pool.is_master():
            pool.wait()
            sys.exit(0)
        logger.debug("Running with MPI...")

    elif threads > 1:
        logger.debug("Running with multiprocessing on {} cores..."\
                    .format(threads))
        pool = multiprocessing.Pool(threads)

    else:
        logger.debug("Running serial...")
        pool = None

    return pool

def ln_likelihood(t1, t2, dt, potential, p_hel, s_hel, tub):

    p_gc = _hel_to_gc(p_hel)
    s_gc = _hel_to_gc(s_hel)

    gc = np.vstack((s_gc,p_gc)).copy()
    acc = np.zeros_like(gc[:,:3])
    integrator = LeapfrogIntegrator(potential._acceleration_at,
                                    np.array(gc[:,:3]), np.array(gc[:,3:]),
                                    args=(gc.shape[0], acc))

    times, rs, vs = integrator.run(t1=t1, t2=t2, dt=dt)

    s_orbit = np.vstack((rs[:,0][:,np.newaxis].T, vs[:,0][:,np.newaxis].T)).T
    p_orbits = np.vstack((rs[:,1:].T, vs[:,1:].T)).T

    # These are the unbinding time indices for each particle
    t_idx = np.array([np.argmin(np.fabs(times - t)) for t in tub])

    sat_var = np.zeros((len(times),6))
    sat_var[:,:3] = potential._tidal_radius(2.5e8, s_orbit[...,:3])*1.26
    sat_var[:,3:] += 0.017198632325
    cov = sat_var**2

    Sigma = np.array([cov[jj] for jj in t_idx])
    p_x = np.array([p_orbits[jj,ii] for ii,jj in enumerate(t_idx)])
    s_x = np.array([s_orbit[jj,0] for jj in t_idx])

    log_p_x_given_phi = -0.5*np.sum(2*np.log(Sigma) + (p_x-s_x)**2/Sigma, axis=1)

    return np.sum(log_p_x_given_phi)

def ln_data_likelihood(x, D, sigma):
    log_p_D_given_x = -0.5*np.sum(2.*np.log(sigma) + (x-D)**2/sigma**2, axis=-1)
    return np.sum(log_p_D_given_x)

def ln_posterior(p, *args):
    (t1, t2, dt, priors,
     s_hel, p_hel, s_hel_errors, p_hel_errors,
     potential_params, tub, nparticles) = args

    ll = 0. # ln likelihood
    lp = 0. # ln prior
    prior_ix = 0

    Npp = len(potential_params)

    ix1 = 0
    ix2 = Npp
    kwargs = dict(zip(potential_params, p[ix1:ix2]))
    potential = sp.LawMajewski2010(**kwargs)
    ix1 = ix2
    for ii in range(Npp):
        lp += priors[prior_ix](p[ii])
        prior_ix += 1

    if tub is None:
        ix2 = ix1 + nparticles
        tub = p[ix1:ix2]
        ix1 = ix2
        lp += priors[prior_ix](tub)
        prior_ix += 1

    if p_hel_errors is not None:
        ix2 = ix1 + nparticles*6
        walker_p_hel = p[ix1:ix2].reshape(nparticles,6)
        ix1 = ix2

        ll += ln_data_likelihood(walker_p_hel, p_hel, p_hel_errors)
    else:
        walker_p_hel = p_hel

    #     for ii in range(nparticles):
    #         ln_prior += priors[prior_ix](p_hel[ii])
    #         prior_ix += 1

    if s_hel_errors is not None:
        ix2 = ix1 + 6
        walker_s_hel = p[ix1:ix2]
        ix1 = ix2

        ll += ln_data_likelihood(walker_s_hel, s_hel, s_hel_errors)
    else:
        walker_s_hel = s_hel

    #     ln_prior += priors[prior_ix](s_hel)
    #     prior_ix += 1

    lp = np.sum(lp)
    if np.isinf(lp):
        return lp

    else:
        ll += ln_likelihood(t1, t2, dt, potential, walker_p_hel, walker_s_hel, tub)
        return lp + ll

def convert_units(X, u1, u2):
    """ Convert X from units u1 to units u2. """

    new_X = np.zeros_like(X)
    for ii in range(len(X.T)):
        new_X[...,ii] = (X[...,ii]*u1[ii]).to(u2[ii]).value
    return new_X

def main(mpi=False, threads=None, overwrite=False):
    """ TODO: """

    pool = get_pool(mpi=mpi, threads=threads)

    ##################################################
    # config
    # yeti
    home = "/vega/astro/users/amp2217/"
    # #home = "/hpc/astro/users/amp2217/"
<<<<<<< HEAD
    #data_file = "N32_ptcl_errors.hdf5"
    data_file = "N32_no_errors.hdf5"
    nburn = 0
    nsteps = 10000
    nparticles = 8
    nwalkers = 128
    potential_params = [] #"q1","qz","v_halo","phi"]
=======
    nburn = 2500
    nsteps = 7500
    nparticles = 4
    nwalkers = 512
    potential_params = ["q1","qz","v_halo","phi"]
>>>>>>> 3d7e74d6
    infer_tub_tf = True
    infer_particles_tf = False
    infer_satellite_tf = False
<<<<<<< HEAD
    name = "super_test8_tub"
    plot_walkers = True
=======
    name = "super_test4"
    plot_walkers = False
>>>>>>> 3d7e74d6
    ##################################################

    ##################################################
    # LAPTOP TESTING
    # home = "/Users/adrian/"
    # nburn = 0
    # nsteps = 10
    # nparticles = 4
    # nwalkers = 64
    # potential_params = ["q1","qz","v_halo","phi"]
    # infer_tub_tf = True
    # infer_particles_tf = True
    # infer_satellite_tf = False
    # name = "super_test"
    # plot_walkers = False
    # test = True
    ##################################################

    if infer_particles_tf:
        data_file = "N128_ptcl_errors.hdf5"
    else:
        data_file = "N128_no_errors.hdf5"

    path = os.path.join(home, "output_data", name)
    d_path = os.path.join(home, "projects/streams/data/observed_particles/")
    d = io.read_hdf5(os.path.join(d_path, data_file))
    output_file = os.path.join(path, "inference.hdf5")

    if not os.path.exists(path):
        os.makedirs(path)

    if os.path.exists(output_file) and overwrite:
        logger.info("Writing over output file '{}'".format(output_file))
        os.remove(output_file)

    truths = []
    potential = sp.LawMajewski2010()
    Npp = len(potential_params)

    observed_satellite_hel = d["satellite"]._X
    if infer_satellite_tf:
        satellite_hel_err = d["satellite"]._error_X
    else:
        satellite_hel_err = None
    logger.debug("Read in satellite".format(observed_satellite_hel))

    observed_particles_hel = d["particles"]._X[:nparticles]
    assert len(np.ravel(observed_particles_hel)) == len(np.unique(np.ravel(observed_particles_hel)))

    if infer_particles_tf:
        particles_hel_err = d["particles"]._error_X[:nparticles]
    else:
        particles_hel_err = None

    try:
        true_tub = d["true_particles"].tub[:nparticles]
    except KeyError:
        true_tub = d["particles"].tub[:nparticles]

    if infer_tub_tf:
        tub = None
    else:
        tub = np.array(true_tub)
    nparticles = observed_particles_hel.shape[0]
    logger.debug("Read in {} particles".format(nparticles))

    t1 = float(d["t1"])
    t2 = float(d["t2"])
    dt = -1.

    # ----------------------------------------------------------------------
    # TEST
    #
    if test:
        true_particles_hel = d["true_particles"]._X[:nparticles]

        print(ln_data_likelihood(x=observed_particles_hel,
                                 D=observed_particles_hel, sigma=particles_hel_err))

        print(ln_likelihood(t1, t2, dt, potential,
                            true_particles_hel, observed_satellite_hel,
                            true_tub))

        # # test tub
        # tubs = np.linspace(0.,6200,25)
        # for ii in range(nparticles):
        #     Ls = []
        #     for tub in tubs:
        #         this_tub = true_tub.copy()
        #         this_tub[ii] = tub
        #         ll = ln_likelihood(t1, t2, dt, potential,
        #                       true_particles_hel, observed_satellite_hel,
        #                       this_tub)
        #         Ls.append(ll)

        #     plt.clf()
        #     plt.plot(tubs, np.exp(Ls))
        #     plt.axvline(true_tub[ii])
        #     plt.show()

        # particle positions
        for ii in range(nparticles):
            for jj in range(6):
                vals = np.linspace(observed_particles_hel[ii,jj] - 3*particles_hel_err[ii,jj],
                                   observed_particles_hel[ii,jj] + 3*particles_hel_err[ii,jj],
                                   25)
                p_hel = true_particles_hel.copy()
                Ls = []
                for v in vals:
                    p_hel[ii,jj] = v
                    l = ln_likelihood(t1, t2, dt, potential,
                                    p_hel, observed_satellite_hel,
                                    true_tub)
                    Ls.append(l)

                plt.clf()
                plt.plot(vals, Ls)
                plt.axvline(true_particles_hel[ii,jj], label='true')
                plt.axvline(observed_particles_hel[ii,jj], color='r', label='observed')
                plt.legend()
                plt.show()
                return

        return
    # ----------------------------------------------------------------------

    logger.debug("{} walkers".format(nwalkers))

    priors = []
    # potential
    for p_name in potential_params:
        pp = potential.parameters[p_name]
        priors.append(LogUniformPrior(*pp._range))
        truths.append(pp._truth)

    # tub
    if tub is None:
        priors.append(LogUniformPrior([t2]*nparticles, [t1]*nparticles))
        truths = truths + true_tub.tolist()

    # particles
    if infer_particles_tf:
        assert particles_hel_err is not None

        for ii in range(nparticles):
            prior = LogNormalPrior(observed_particles_hel[ii], sigma=particles_hel_err[ii])
            priors.append(prior)

        if d.has_key("true_particles"):
            truths = truths + np.ravel(d["true_particles"]._X).tolist()

    # satellite
    # TODO

    args = (t1, t2, dt, priors,
            observed_satellite_hel, observed_particles_hel,
            satellite_hel_err, particles_hel_err,
            potential_params, tub, nparticles)

    if not os.path.exists(output_file):
        logger.info("Output file '{}' doesn't exist".format(output_file))
        # get initial walker positions
        for jj in range(nwalkers):
            try:
                p0[jj] = np.concatenate([np.atleast_1d(p.sample()) for p in priors])
            except NameError:
                this_p0 = np.concatenate([np.atleast_1d(p.sample()) for p in priors])
                p0 = np.zeros((nwalkers,len(this_p0)))
                p0[jj] = this_p0

        ### HACK TO INITIALIZE WALKERS NEAR true tub!
        for ii in range(nparticles):
            jj = ii + len(potential_params)
            p0[:,jj] = np.random.normal(true_tub[ii], 10., size=nwalkers)

        logger.debug("p0 shape: {}".format(p0.shape))
        sampler = emcee.EnsembleSampler(nwalkers, p0.shape[-1], ln_posterior,
                                        pool=pool, args=args)

        if nburn > 0:
            logger.info("Burning in sampler for {} steps...".format(nburn))
            pos, xx, yy = sampler.run_mcmc(p0, nburn)
            sampler.reset()
        else:
            pos = p0

        logger.info("Running sampler for {} steps...".format(nsteps))
        a = time.time()
        pos, prob, state = sampler.run_mcmc(pos, nsteps)
        t = time.time() - a
        logger.debug("Spent {} seconds on sampler...".format(t))

        with h5py.File(output_file, "w") as f:
            f["chain"] = sampler.chain
            f["flatchain"] = sampler.flatchain
            f["lnprobability"] = sampler.lnprobability
            f["p0"] = p0
            f["acceptance_fraction"] = sampler.acceptance_fraction
    else:
        logger.info("Output file '{}' already exists - reading in data".format(output_file))

    with h5py.File(output_file, "r") as f:
        chain = f["chain"].value
        flatchain = f["flatchain"].value
        p0 = f["p0"].value
        acceptance_fraction = f["acceptance_fraction"].value

    logger.debug("Acceptance fractions: {}".format(acceptance_fraction))

    if pool is not None:
        pool.close()

    # Plotting!
    # =========
    if plot_walkers:
        logger.info("Plotting individual walkers...")
        for jj in range(p0.shape[-1]):
            logger.debug("\t plotting walker {}".format(jj))
            plt.clf()
            for ii in range(nwalkers):
                plt.plot(chain[ii,:,jj], alpha=0.4, drawstyle='steps')

            plt.axhline(truths[jj], color='k', lw=4., linestyle='--')
            plt.savefig(os.path.join(path, "walker_{}.png".format(jj)))

    # Make corner plots
    # -----------------

    # potential
    ix1 = 0
    ix2 = Npp

    if Npp > 0:
        logger.info("Plotting potential posterior...")
        d_units = [u.s,u.km,u.deg]
        potential = sp.LawMajewski2010()
        corner_kwargs = defaultdict(list)
        corner_kwargs["xs"] = np.zeros_like(flatchain[:,ix1:ix2])
        for ii, p_name in enumerate(potential_params):
            pp = potential.parameters[p_name]
            corner_kwargs["xs"][:,ix1+ii] = (flatchain[:,ix1+ii]*pp._unit).decompose(d_units).value
            corner_kwargs["truths"].append(pp.truth.decompose(d_units).value)
            corner_kwargs["extents"].append([x.decompose(d_units).value for x in pp.range])
            if pp._unit is not u.dimensionless_unscaled:
                label = "{0} [{1}]".format(pp.latex, pp.truth.decompose(d_units).unit)
            else:
                label = "{0}".format(pp.latex)
            corner_kwargs["labels"].append(label)

        fig = triangle.corner(**corner_kwargs)
        fig.savefig(os.path.join(path, "potential_posterior.png"))
        plt.close('all')
        ix1 = ix2

    tub_chain = None
    if infer_tub_tf:
        ix2 = ix1 + nparticles
        tub_chain = flatchain[:,ix1:ix2].reshape(nsteps*nwalkers,nparticles,1)
        ix1 = ix2

    if infer_particles_tf:
        logger.info("Plotting particle posteriors...")
        ix2 = ix1 + nparticles*6
        particles_flatchain = flatchain[:,ix1:ix2].reshape(nsteps*nwalkers,nparticles,6)
        particles_p0 = p0[:,ix1:ix2].reshape(nwalkers,nparticles,6)

        for ii in range(nparticles):
            logger.debug("\tplotting particle {}".format(ii))
            this_p0 = convert_units(particles_p0[:,ii], hel_units, heliocentric.repr_units)
            true_X = convert_units(d["true_particles"]._X[ii], hel_units, heliocentric.repr_units)
            chain_X = convert_units(particles_flatchain[:,ii], hel_units, heliocentric.repr_units)

            corner_kwargs = defaultdict(list)
            corner_kwargs["xs"] = chain_X
            corner_kwargs["truths"] = true_X.tolist()
            mu,sigma = np.mean(this_p0, axis=0),np.std(this_p0, axis=0)
            corner_kwargs["extents"] = zip(mu-3*sigma,mu+3*sigma)
            labels = ["{0} [{1}]".format(n,uu)
                      for n,uu in zip(heliocentric.coord_names,heliocentric.repr_units)]
            corner_kwargs["labels"] = labels

            if tub_chain is not None:
                corner_kwargs["xs"] = np.hstack((corner_kwargs["xs"],tub_chain[:,ii]))
                corner_kwargs["truths"].append(true_tub[ii])
                corner_kwargs["extents"].append((t2,t1))
                corner_kwargs["labels"].append("$t_{ub}$")

            fig = triangle.corner(**corner_kwargs)
            fig.savefig(os.path.join(path, "particle{}_posterior.png".format(ii)))
            plt.close('all')
            gc.collect()
        ix1 = ix2

    # TODO: satellite
    return
    if s_hel is None:
        ix2 = ix1 + 6
        s_hel = p[ix1:ix2]
        ix1 = ix2

if __name__ == "__main__":
    from argparse import ArgumentParser

    parser = ArgumentParser(description="")
    parser.add_argument("-v", "--verbose", action="store_true",
                        dest="verbose", default=False,
                        help="Be chatty! (default = False)")
    parser.add_argument("-q", "--quiet", action="store_true", dest="quiet",
                    default=False, help="Be quiet! (default = False)")

    parser.add_argument("-o", "--overwrite", dest="overwrite", default=False, action="store_true",
                        help="Overwrite any existing data.")

    # threading
    parser.add_argument("--mpi", dest="mpi", default=False, action="store_true",
                        help="Run with MPI.")
    parser.add_argument("--threads", dest="threads", default=None, type=int,
                        help="Number of multiprocessing threads to run on.")

    args = parser.parse_args()

    if args.verbose:
        logging.basicConfig(level=logging.DEBUG)
    elif args.quiet:
        logging.basicConfig(level=logging.ERROR)
    else:
        logging.basicConfig(level=logging.INFO)

    try:
        main(mpi=args.mpi, threads=args.threads,
             overwrite=args.overwrite)
    except:
        raise
        sys.exit(1)

    sys.exit(0)<|MERGE_RESOLUTION|>--- conflicted
+++ resolved
@@ -205,31 +205,17 @@
     # yeti
     home = "/vega/astro/users/amp2217/"
     # #home = "/hpc/astro/users/amp2217/"
-<<<<<<< HEAD
-    #data_file = "N32_ptcl_errors.hdf5"
-    data_file = "N32_no_errors.hdf5"
-    nburn = 0
-    nsteps = 10000
-    nparticles = 8
+    nburn = 25000
+    nsteps = 50000
+    nparticles = 2
     nwalkers = 128
-    potential_params = [] #"q1","qz","v_halo","phi"]
-=======
-    nburn = 2500
-    nsteps = 7500
-    nparticles = 4
-    nwalkers = 512
     potential_params = ["q1","qz","v_halo","phi"]
->>>>>>> 3d7e74d6
     infer_tub_tf = True
-    infer_particles_tf = False
+    infer_particles_tf = True
     infer_satellite_tf = False
-<<<<<<< HEAD
-    name = "super_test8_tub"
+    name = "super_test2"
     plot_walkers = True
-=======
-    name = "super_test4"
-    plot_walkers = False
->>>>>>> 3d7e74d6
+    test = False
     ##################################################
 
     ##################################################
