--- conflicted
+++ resolved
@@ -38,34 +38,19 @@
             b: 140 km/s
 
 particles:
-<<<<<<< HEAD
-#    parameters:
 #        _X:
 #        tub:
-=======
-#     parameters:
-#         _X:
-#         tub:
->>>>>>> c6aa69b8
 
 satellite:
 #     parameters:
 #         _X:
 
 # emcee
-<<<<<<< HEAD
-walkers: 128
-burn_in: 1000
-steps: 1000
-iterate: 10
-steps_final: 0
-=======
 walkers: 12
 burn_in: 10
 steps: 10
 iterate: 2
 steps_final: 2
->>>>>>> c6aa69b8
 
 # satellite:
 #     _X:
