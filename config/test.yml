# general
seed: 42
script: infer_potential.py
name: test
# streams_path: /path/to/streams

# plots / output
plot:
    mcmc_diagnostics: True
    posterior: True
    ext: png
#output_path: /tmp

# data
data_file: data/observed_particles/N1024.hdf5
nparticles: 2
<<<<<<< HEAD
particle_idx: [0,512]
=======
particle_idx: [0,101]
>>>>>>> bc9e26df

# integration
dt: -1.
# t1: 0
# t2: -6200.

potential:
    class_name: LawMajewski2010
    parameters:
        q1:
            a: 1.
            b: 1.7
        qz:
            a: 1.
            b: 1.75
        phi:
            a: 80. degree
            b: 120. degree
        v_halo:
            a: 100 km/s
            b: 200 km/s

particles:
<<<<<<< HEAD
    parameters:
        _X:
        tub:
=======
#        _X:
#        tub:
>>>>>>> bc9e26df

satellite:
#     parameters:
#         _X:

# emcee
<<<<<<< HEAD
walkers: 36
burn_in: 5
steps: 0
iterate: 1
steps_final: 0
=======
walkers: 64
burn_in: 1000
steps: 1000
iterate: 10
steps_final: 2000
>>>>>>> bc9e26df

# satellite:
#     _X:
#         errors:
#             factor: 1. # multiplies all errors
#             l: 1 milliarcsecond
#             b: 1 milliarcsecond
#             D: 0.05
#             mul: 1.2 mas/yr
#             mub: 1.2 mas/yr
#             vr: 5 km/s<|MERGE_RESOLUTION|>--- conflicted
+++ resolved
@@ -14,11 +14,7 @@
 # data
 data_file: data/observed_particles/N1024.hdf5
 nparticles: 2
-<<<<<<< HEAD
 particle_idx: [0,512]
-=======
-particle_idx: [0,101]
->>>>>>> bc9e26df
 
 # integration
 dt: -1.
@@ -42,33 +38,20 @@
             b: 200 km/s
 
 particles:
-<<<<<<< HEAD
     parameters:
         _X:
         tub:
-=======
-#        _X:
-#        tub:
->>>>>>> bc9e26df
 
 satellite:
 #     parameters:
 #         _X:
 
 # emcee
-<<<<<<< HEAD
 walkers: 36
 burn_in: 5
 steps: 0
 iterate: 1
 steps_final: 0
-=======
-walkers: 64
-burn_in: 1000
-steps: 1000
-iterate: 10
-steps_final: 2000
->>>>>>> bc9e26df
 
 # satellite:
 #     _X:
