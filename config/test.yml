# general
seed: 42
script: infer_potential.py
name: test

# plots / output
plot:
    mcmc_diagnostics: True
    posterior: True
    ext: png

# data
data_file: data/observed_particles/2.5e8.hdf5
nparticles: 2
particle_idx: [637, 508]

# integration
dt: -1.

potential:
    class_name: LawMajewski2010
<<<<<<< HEAD
    parameters: [q1, qz, phi, v_halo]

particles:
    parameters: [d, mul, mub, vr]
    missing_dims: []

satellite:
    parameters: [d, mul, mub, vr]
    missing_dims: []

# emcee
start_truth: True
walkers: 36
burn_in: 10
burn_beta: 1.
cool_down: 0
steps: 10
=======
    parameters: [q1, qz]

particles:
    parameters: [d, mul, mub, vr]

satellite:
    parameters: [d, mul, mub, vr, alpha]

# emcee
start_truth: True
walkers: 32
burn_in: 25
burn_beta: 1.
cool_down: 0
steps: 0
>>>>>>> 70a57c0d
thin_chain: False<|MERGE_RESOLUTION|>--- conflicted
+++ resolved
@@ -19,25 +19,6 @@
 
 potential:
     class_name: LawMajewski2010
-<<<<<<< HEAD
-    parameters: [q1, qz, phi, v_halo]
-
-particles:
-    parameters: [d, mul, mub, vr]
-    missing_dims: []
-
-satellite:
-    parameters: [d, mul, mub, vr]
-    missing_dims: []
-
-# emcee
-start_truth: True
-walkers: 36
-burn_in: 10
-burn_beta: 1.
-cool_down: 0
-steps: 10
-=======
     parameters: [q1, qz]
 
 particles:
@@ -53,5 +34,4 @@
 burn_beta: 1.
 cool_down: 0
 steps: 0
->>>>>>> 70a57c0d
 thin_chain: False